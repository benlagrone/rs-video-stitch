--- conflicted
+++ resolved
@@ -30,10 +30,7 @@
     db_path = Path(parsed.database).expanduser()
     if not db_path.is_absolute():
         db_path = db_path.resolve()
-<<<<<<< HEAD
-=======
 
->>>>>>> f7656a6c
     try:
         db_path.parent.mkdir(parents=True, exist_ok=True)
     except OSError as exc:
@@ -42,10 +39,6 @@
         ) from exc
 
 
-<<<<<<< HEAD
-=======
-
->>>>>>> f7656a6c
 _ensure_sqlite_directory(DB_URL)
 engine = create_engine(DB_URL, future=True)
 SessionLocal = sessionmaker(bind=engine, future=True, expire_on_commit=False)
