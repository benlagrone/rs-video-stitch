--- conflicted
+++ resolved
@@ -30,16 +30,14 @@
     db_path = Path(parsed.database).expanduser()
     if not db_path.is_absolute():
         db_path = db_path.resolve()
-<<<<<<< HEAD
+
     try:
         db_path.parent.mkdir(parents=True, exist_ok=True)
     except OSError as exc:
         raise RuntimeError(
             f"Unable to create SQLite directory '{db_path.parent}' for DB_URL '{url}': {exc}"
         ) from exc
-=======
-    db_path.parent.mkdir(parents=True, exist_ok=True)
->>>>>>> 24e4434a
+
 
 
 _ensure_sqlite_directory(DB_URL)
