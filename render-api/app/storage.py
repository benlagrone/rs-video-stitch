"""Helpers for working with the shared storage volume."""
from __future__ import annotations

import os
import shutil
from pathlib import Path
from typing import Iterable, List

<<<<<<< HEAD
=======

>>>>>>> f7656a6c
def _prepare_storage_dir(path: Path) -> Path | None:
    """Ensure *path* exists and is writable, returning it on success."""

    try:
        path.mkdir(parents=True, exist_ok=True)
        if not path.is_dir():
            return None
        probe = path / ".write-test"
        probe.touch(exist_ok=True)
        probe.unlink(missing_ok=True)
    except OSError:
        return None

    return path


<<<<<<< HEAD
=======

>>>>>>> f7656a6c
def resolve_storage_root() -> Path:
    """Return a writable storage root for local or container execution."""

    env_root = os.getenv("RENDER_STORAGE")
    if env_root:
<<<<<<< HEAD
=======

>>>>>>> f7656a6c
        expanded = Path(env_root).expanduser().resolve()
        prepared = _prepare_storage_dir(expanded)
        if prepared is None:
            raise RuntimeError(
                f"RENDER_STORAGE path '{expanded}' is not writable. "
                "Set it to a directory the process can create and modify."
            )
        return prepared

<<<<<<< HEAD
=======

>>>>>>> f7656a6c
    candidates = [
        Path.home() / "Videos",
        Path.cwd() / "videos",
        Path(__file__).resolve().parents[2] / "videos",
    ]

    for candidate in candidates:
<<<<<<< HEAD
=======

>>>>>>> f7656a6c
        prepared = _prepare_storage_dir(candidate)
        if prepared is not None:
            return prepared

    raise RuntimeError(
        "Unable to determine a writable storage directory. "
        "Set the RENDER_STORAGE environment variable to a writable path."
    )


<<<<<<< HEAD
=======

>>>>>>> f7656a6c
ROOT = resolve_storage_root()


def proj_root(pid: str) -> Path:
    return ROOT / "projects" / pid


def p_input(pid: str) -> Path:
    return proj_root(pid) / "input"


def p_work(pid: str) -> Path:
    return proj_root(pid) / "work"


def p_output(pid: str) -> Path:
    return proj_root(pid) / "output"


def logs_dir() -> Path:
    return ROOT / "logs"


def ensure_dirs(pid: str) -> None:
    for directory in (proj_root(pid), p_input(pid), p_work(pid), p_output(pid), logs_dir()):
        directory.mkdir(parents=True, exist_ok=True)


def save_scenes(pid: str, content: str) -> Path:
    ensure_dirs(pid)
    target = p_input(pid) / "scenes.json"
    target.write_text(content, encoding="utf-8")
    return target


def list_outputs(pid: str) -> List[str]:
    output_dir = p_output(pid)
    if not output_dir.exists():
        return []
    return [item.name for item in sorted(output_dir.iterdir()) if item.is_file()]


def reset_workdir(pid: str) -> None:
    work = p_work(pid)
    if work.exists():
        shutil.rmtree(work)
    work.mkdir(parents=True, exist_ok=True)


def artifact_entries(root: Path) -> Iterable[Path]:
    for path in root.rglob("*"):
        if path.is_file():
            yield path


def job_log_path(job_id: str) -> Path:
    logs_dir().mkdir(parents=True, exist_ok=True)
    return logs_dir() / f"{job_id}.log"<|MERGE_RESOLUTION|>--- conflicted
+++ resolved
@@ -6,10 +6,7 @@
 from pathlib import Path
 from typing import Iterable, List
 
-<<<<<<< HEAD
-=======
 
->>>>>>> f7656a6c
 def _prepare_storage_dir(path: Path) -> Path | None:
     """Ensure *path* exists and is writable, returning it on success."""
 
@@ -26,19 +23,13 @@
     return path
 
 
-<<<<<<< HEAD
-=======
 
->>>>>>> f7656a6c
 def resolve_storage_root() -> Path:
     """Return a writable storage root for local or container execution."""
 
     env_root = os.getenv("RENDER_STORAGE")
     if env_root:
-<<<<<<< HEAD
-=======
 
->>>>>>> f7656a6c
         expanded = Path(env_root).expanduser().resolve()
         prepared = _prepare_storage_dir(expanded)
         if prepared is None:
@@ -48,10 +39,6 @@
             )
         return prepared
 
-<<<<<<< HEAD
-=======
-
->>>>>>> f7656a6c
     candidates = [
         Path.home() / "Videos",
         Path.cwd() / "videos",
@@ -59,10 +46,7 @@
     ]
 
     for candidate in candidates:
-<<<<<<< HEAD
-=======
 
->>>>>>> f7656a6c
         prepared = _prepare_storage_dir(candidate)
         if prepared is not None:
             return prepared
@@ -73,10 +57,7 @@
     )
 
 
-<<<<<<< HEAD
-=======
 
->>>>>>> f7656a6c
 ROOT = resolve_storage_root()
 
 
