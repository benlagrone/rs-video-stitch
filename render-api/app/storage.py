--- conflicted
+++ resolved
@@ -6,10 +6,7 @@
 from pathlib import Path
 from typing import Iterable, List
 
-<<<<<<< HEAD
-=======
 
->>>>>>> 7ae1899d
 def _prepare_storage_dir(path: Path) -> Path | None:
     """Ensure *path* exists and is writable, returning it on success."""
 
@@ -26,19 +23,12 @@
     return path
 
 
-<<<<<<< HEAD
-=======
-
->>>>>>> 7ae1899d
 def resolve_storage_root() -> Path:
     """Return a writable storage root for local or container execution."""
 
     env_root = os.getenv("RENDER_STORAGE")
     if env_root:
-<<<<<<< HEAD
-=======
 
->>>>>>> 7ae1899d
         expanded = Path(env_root).expanduser().resolve()
         prepared = _prepare_storage_dir(expanded)
         if prepared is None:
@@ -55,10 +45,7 @@
     ]
 
     for candidate in candidates:
-<<<<<<< HEAD
-=======
 
->>>>>>> 7ae1899d
         prepared = _prepare_storage_dir(candidate)
         if prepared is not None:
             return prepared
@@ -69,10 +56,7 @@
     )
 
 
-<<<<<<< HEAD
-=======
 
->>>>>>> 7ae1899d
 ROOT = resolve_storage_root()
 
 
