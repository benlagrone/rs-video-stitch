"""Simple background worker that consumes render jobs."""
from __future__ import annotations

import datetime as dt
import time
import traceback
<<<<<<< HEAD
from threading import Event
=======
>>>>>>> d3747cad

from sqlalchemy import select

from app.db import SessionLocal
from app.models import Artifact, Job
from app.renderer import render_project
from app.storage import ROOT as STORAGE_ROOT, job_log_path

POLL_INTERVAL = 1.0


def _timestamp() -> str:
    return dt.datetime.utcnow().isoformat(timespec="seconds")


def _open_log(job_id: str):
    path = job_log_path(job_id)
    path.parent.mkdir(parents=True, exist_ok=True)
    log_file = path.open("a", encoding="utf-8")

    def write(message: str) -> None:
        log_file.write(f"[{_timestamp()}] {message}\n")
        log_file.flush()

    return log_file, write


def _update_job(session, job: Job, **fields) -> None:
    for key, value in fields.items():
        setattr(job, key, value)
    session.add(job)
    session.commit()


def _sleep(stop_event: Event | None, seconds: float) -> bool:
    if stop_event is None:
        time.sleep(seconds)
        return False
    return stop_event.wait(seconds)


def loop(stop_event: Event | None = None) -> None:
    while True:
        if stop_event and stop_event.is_set():
            break
        with SessionLocal() as session:
            job = (
                session.execute(
                    select(Job).where(Job.status == "QUEUED").order_by(Job.created_at)
                )
                .scalars()
                .first()
            )
            if job is None:
                if _sleep(stop_event, POLL_INTERVAL):
                    break
                continue

            job_id = job.id
            _update_job(session, job, status="RUNNING", stage="VALIDATE", progress=0.02)
            payload = job.payload or {}
            options = payload.get("renderOptions", {})
            output_name = payload.get("outputName", "video.mp4")

            log_file, log = _open_log(job_id)
            log(f"Starting job for project {job.project_id}")

            def progress(stage: str, value: float) -> None:
                _update_job(session, job, stage=stage, progress=min(1.0, value))

            try:
                final_path = render_project(
                    job.project_id,
                    STORAGE_ROOT,
                    options,
                    output_name,
                    log=log,
                    progress=progress,
                )
                size = final_path.stat().st_size if final_path.exists() else 0
                if final_path.exists():
                    try:
                        rel_path = final_path.relative_to(STORAGE_ROOT)
                    except ValueError:
                        rel_path = final_path
                else:
                    rel_path = final_path
                artifact = Artifact(
                    project_id=job.project_id,
                    job_id=job.id,
                    path=str(rel_path),
                    kind="video",
                    size=size,
                )
                session.add(artifact)
                _update_job(session, job, status="SUCCEEDED", stage="FINALIZE", progress=1.0)
                log(f"Job completed: {final_path}")
            except Exception as exc:  # noqa: BLE001
                log("Job failed")
                log(traceback.format_exc())
                _update_job(
                    session,
                    job,
                    status="FAILED",
                    stage="ERROR",
                    progress=1.0,
                    error=str(exc)[:2000],
                )
            finally:
                log_file.close()
        if _sleep(stop_event, 0.3):
            break


if __name__ == "__main__":
    loop()<|MERGE_RESOLUTION|>--- conflicted
+++ resolved
@@ -4,13 +4,8 @@
 import datetime as dt
 import time
 import traceback
-<<<<<<< HEAD
 from threading import Event
-=======
->>>>>>> d3747cad
-
 from sqlalchemy import select
-
 from app.db import SessionLocal
 from app.models import Artifact, Job
 from app.renderer import render_project
